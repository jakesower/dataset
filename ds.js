/**
* Library Deets go here
* USE OUR CODES
* 
* Version 0.0.1
*
* // Constructor Parameters :
* {
*  url : "String - url to fetch data from",
*  jsonp : "boolean - true if this is a jsonp request",
*  delimiter : "String - a delimiter string that is used in a tabular datafile",
*  data : "Object - an actual javascript object that already contains the data",
*  table : "Element - a DOM table that contains the data",
*  format : "String - optional file format specification, otherwise we'll try to guess",
*  recursive : "Boolean - if true build nested arrays of objects as datasets",
*  strict : "Whether to expect the json in our format or whether to interpret as raw array of objects, default false",
*  parse : "function to apply to JSON before internal interpretation, optional"
* }
*/

(function(global) {

  var DS = function(options) {
    options = options || (options = {});

    this._options = options;
    this._buildData();
  };

  // CONSTS
  DS.datatypes = {
    UNKNOWN: "Unknown",
    NUMBER : 0,
    STRING : 1,
    BOOLEAN: 2, 
    ARRAY  : 3, 
    OBJECT : 4
  };

  // Public Methods
  _.extend(DS.prototype, {
    
    _buildData : function() {

      var importer = null;
      
      if (this._options.strict) {
<<<<<<< HEAD
        this._columns = this._options.data.columns;
        this._rows = this._options.data.rows;
        this._metadata = this._options.data.metadata;
        delete this._options.data;
      }
    },

   
    metadata : function() {
=======
        
        // TODO process strict data here
        this._data = this._options.data;
        
      } else if (typeof this._options.data !== "undefined") {

        // If data was set, we've recieved an array of objects?
        importer = new DS.Importers.Obj(this._options.data);
      }  
        
      // remove temporary data holder.  
      delete this._options.data;
      
      // run parser and append rows and columns to this instance
      // of dataset.
      if (importer !== null) {
        _.extend(this, importer.parse());
      }
>>>>>>> 32ea8325
    },

    filter : function(properties) {
      var data = {};
      _.each(['columns', 'rows', 'metadata'], function(type) {
        data[type] = _.clone(this['_'+type]);
      }, this);

      if (properties.row) {
        properties.rows = [properties.row];
      }

      if (properties.rows) {
        data.rows = _.filter(data.rows, function(row, index) {
          return _.indexOf(properties.rows, index) !== -1;
        });
      }

      return new DS({ data : data, strict : true });
    },

    transform : function() {

    },

    derive : function() {

    },

    sort : function() {

    },

    push : function() {

    },

    pop : function() {

    },

    rows : function(num) {
      return this.filter({ row : num });
    },

    columns : function(name) {

    },

    add : function() {

    },

    get : function(row, column) {
      return this._rows[ row ].data[ this._columnPosition( column ) ];
    },

    _columnByName : function(name) {
      return _.find(this._columns, function(c) {
        return c.name === name;
      });
    },

    _columnPosition : function(name) {
      return _.indexOf(this._columns, this._columnByName(name));
    },

    set : function(row, data, options) {

    },

    min : function() {

    },

    max : function() {

    },

    mean : function() {

    },

    mode : function() {

    },

    freq : function() {

    } 

  });

  /**
   * Returns the type of an input object.
   * Stolen from jQuery via @rwaldron (http://pastie.org/2849690)
   * @param {?} obj - the object being detected.
   */ 
  DS.typeOf = function(obj) {
    var classType = {},
      types = "Boolean Number String Function Array Date RegExp Object".split(" "),
      length = types.length,
      i = 0;
    for ( ; i < length; i++ ) {
      classType[ "[object " + types[ i ] + "]" ] = types[ i ].toLowerCase();
    }
    return obj == null ?
      String( obj ) :
      classType[ {}.toString.call(obj) ] || "object";
  };

  
  DS.Importers = function() {};
  _.extend(DS.Importers, {
    _buildColumn: function(name, type) {
      return {
        _id : _.uniqueId(),
        name : name,
        type : type
      };
    }
  });
  
  /**
   * Converts an array of objects to strict format.
   * @params {Object} obj = [{},{}...]
   */
  DS.Importers.Obj = function(data, options) {
    this._data = data;
  };
  _.extend(DS.Importers.Obj.prototype, {
    
    _buildColumns : function(n) {
      
      // Pick a sample of n (default is 5) rows
      (n || (n = 5)); 
      var sample = this._data.slice(0, n);
      
      // How many keys do we have?
      var keys  = _.keys(this._data[0]);
      
      // Aggregate the types. For each key,
      // check if the value resolution reduces to a single type.
      // If it does, call that your type.
      var types = _.map(keys, function(key) {
        
        // Build a reduced array of types for this key.
        // If we have N values, we are going to hope that at the end we
        // have an array of length 1 with a single type, like ["string"]
        var vals =  _.inject(this._data, function(memo, row) {
          if (memo.indexOf(DS.typeOf(row[key])) == -1)
            memo.push(DS.typeOf(row[key]));
            return memo;
        }, []); 
        
        if (vals.length == 1) {
          return DS.Importers._buildColumn(key, vals[0]);
        } else {
          return DS.Importers._buildColumn(key, DS.datatypes.UNKNOWN);
        }
      }, this);
      
      return types;
    },
    parse : function() {
      
      var d = {};
      
      // Build columns
      d._columns = this._buildColumns(this._data);
      
      // Build rows
      d._rows = _.map(this._data, function(row) {
        
        var r = {};
        
        // Assemble a row by iterating over each column and grabbing
        // the values in the order we expect.
        r.data = _.map(d._columns, function(column) {
          return row[column.name];
        });
        
        // TODO: add id plucking out of data, if exists.
        r._id = _.uniqueId();
        return r;
      });
      
      return d;
    }
  });
  
  DS.VERSION = "0.0.1";
  global.DS = DS;

}(this));<|MERGE_RESOLUTION|>--- conflicted
+++ resolved
@@ -45,20 +45,10 @@
       var importer = null;
       
       if (this._options.strict) {
-<<<<<<< HEAD
+        
+        // TODO process strict data here
+        this._rows = this._options.data.rows;
         this._columns = this._options.data.columns;
-        this._rows = this._options.data.rows;
-        this._metadata = this._options.data.metadata;
-        delete this._options.data;
-      }
-    },
-
-   
-    metadata : function() {
-=======
-        
-        // TODO process strict data here
-        this._data = this._options.data;
         
       } else if (typeof this._options.data !== "undefined") {
 
@@ -74,7 +64,6 @@
       if (importer !== null) {
         _.extend(this, importer.parse());
       }
->>>>>>> 32ea8325
     },
 
     filter : function(properties) {
