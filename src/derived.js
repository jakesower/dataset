--- conflicted
+++ resolved
@@ -220,12 +220,8 @@
             if ( _.isNaN(d) ) { return true; }
             return false;
           });
-<<<<<<< HEAD
-          return _.sum(data);
-        },
-=======
-          return method(data)
-        }
+          return method(data);
+        };
       } else {
         options.method = method;
       }
@@ -239,7 +235,6 @@
         rejectNA : options.rejectNA,
         
         method : options.method,
->>>>>>> 039e9afc
 
         // save current arguments
         args : arguments
