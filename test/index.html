--- conflicted
+++ resolved
@@ -10,10 +10,6 @@
   <script src="vendor/jslitmus.js"></script>
 
   <!-- Dataset source files -->
-<<<<<<< HEAD
-
-=======
->>>>>>> 94c86a10
   <script src="../src/lib/underscore.js"></script>
   <script src="../src/ds2.js"></script>
   <script src="../src/products.js"></script>
@@ -28,17 +24,14 @@
   <script src="data/alphabet_csv.js"></script>
   <script src="data/alphabet_customseparator.js"></script>
 
-<<<<<<< HEAD
+
   <!-- load test modules 
   <script src="unit/core.js"></script>
-  <script src="unit/math.js"></script>
-  <script src="unit/events.js"></script> -->
-=======
-  <!-- load test modules -->
-  <!-- <script src="unit/core.js"></script> -->
+  <script src="unit/events.js"></script>
+  <script src="unit/core.js"></script> -->
   <script src="unit/products.js"></script>
   <script src="unit/events.js"></script>
->>>>>>> 94c86a10
+
   <script src="unit/importers.js"></script>
 
 </head>
